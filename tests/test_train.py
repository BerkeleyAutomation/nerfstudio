--- conflicted
+++ resolved
@@ -28,12 +28,9 @@
     "nerfplayer-ngp",
     "nerfplayer-nerfacto",
     "neus",
-<<<<<<< HEAD
     "dreamfusion",
     "neus",
-=======
     "neus-facto",
->>>>>>> 2f18e323
 ]
 
 
