--- conflicted
+++ resolved
@@ -20,17 +20,13 @@
 from __future__ import annotations
 
 from abc import abstractmethod
-<<<<<<< HEAD
-from typing import TYPE_CHECKING, Any, Callable, Generic, List, Optional, Tuple, TypeVar
+from typing import TYPE_CHECKING, Any, Callable, Generic, List, Optional, Tuple
+
+from typing_extensions import TypeVar
 
 if TYPE_CHECKING:
     from nerfstudio.viewer.server.control_panel import ControlPanel
     from nerfstudio.viewer.server.viewer_state import ViewerState
-=======
-from typing import Any, Callable, Generic, List, Optional, Tuple
-
-from typing_extensions import TypeVar
->>>>>>> 13e0fce1
 
 from nerfstudio.cameras.cameras import Cameras
 from nerfstudio.viewer.viser import GuiHandle, GuiSelectHandle, ViserServer
