{
    // "python.pythonPath": "/path/to/bin/python",
    "files.watcherExclude": {
        "**/__pycache__/": true,
        "**/.ipynb_checkpoints": true,
        "**/*.ipynb": true,
        "**/runs*": true,
    },
    "python.formatting.provider": "black",
    "python.formatting.blackArgs": [
        "--line-length=120"
    ],
    "python.linting.pylintEnabled": true,
    "python.linting.pylintArgs": [],
    "python.linting.flake8Enabled": false,
    "python.linting.enabled": true,
<<<<<<< HEAD
    "python.testing.pytestArgs": [
        "tests"
    ],
    "python.testing.unittestEnabled": false,
    "python.testing.pytestEnabled": true,
=======
    "python.linting.pylintArgs": [
        "--generated-members=numpy.* ,torch.* ,cv2.* , cv.*",
        "--max-line-length=120"
    ],
>>>>>>> 219f51a5
}<|MERGE_RESOLUTION|>--- conflicted
+++ resolved
@@ -11,19 +11,15 @@
         "--line-length=120"
     ],
     "python.linting.pylintEnabled": true,
-    "python.linting.pylintArgs": [],
     "python.linting.flake8Enabled": false,
     "python.linting.enabled": true,
-<<<<<<< HEAD
     "python.testing.pytestArgs": [
         "tests"
     ],
     "python.testing.unittestEnabled": false,
     "python.testing.pytestEnabled": true,
-=======
     "python.linting.pylintArgs": [
         "--generated-members=numpy.* ,torch.* ,cv2.* , cv.*",
         "--max-line-length=120"
     ],
->>>>>>> 219f51a5
 }